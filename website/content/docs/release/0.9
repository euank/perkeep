<h1>Release 0.9 ("?")</h1>

<p><b>2015-??-??</b></p>

<p> For this release we have mainly focused on ease of use and ease of
installation for new users. Recognizing that most users don't have
their own servers, we've been working on making it easier to run
Camlistore on cloud providers. Initially we've targeted the <a
href="https://cloud.google.com/">Google Cloud Platform</a> and <a
href="https://www.scaleway.com/">Scaleway</a>, making sure Camlistore
is well-adapted to those environments. For users wishing to use Google
Cloud Platform, we now provide a web-based launcher for users to
create their own Camlistore instances:</p>

<center>
<div style='font-size:18pt;font-weight:bold;'>
   <a href="https://camlistore.org/launch/">camlistore.org/launch</a>
</div>
</center>

<p>For users wishing to use Scaleway, see our early <a
href="https://github.com/scaleway-community/scaleway-camlistore">scaleway-camlistore
image</a>. Our Scaleway image does not yet use Scaleway's Object Storage service, however,
and puts all Camlistore data on the same volume as the Camlistore code itself, potentially complicating
upgrades. It should be considered an early preview.</p>

<p>Making Camlistore run well on cloud providers required two other
major features: the <code>blobpacked</code> storage backend (for
latency and cost reasons) and <a
href="https://http2.github.io/">HTTP/2</a> (for latency reasons).</p>

<p>The <code>blobpacked</code> storage backend allows faster reading &
serving of files because it stores related blobs contiguously within
larger container blobs (which are also valid zip files) instead of
many small randomly dispersed blobs. See the <a
href="https://camlistore.org/pkg/blobserver/blobpacked">blobpacked
package</a> documentation.</p>

<p>The Go <a href="https://http2.github.io/">HTTP/2</a> implementation
was developed for both Camlistore and the Go standard library and will
be included in Go 1.6. Camlistore 0.9 only requires Go 1.5 but
includes a vendored copy of <a
href="https://godoc.org/golang.org/x/net/http2"><code>golang.org/x/net/http2</code></a>. See
<a href="https://http2.golang.org/">https://http2.golang.org/</a> for
a demo.</p>

<p>
Source release:
</p>

<center>
<div style='font-size:18pt;font-weight:bold;'>
	<a href="https://github.com/camlistore/camlistore/archive/0.9.zip">camlistore0.9-src.zip</a>
</div>
<div style='margin-top:0.5em;'>
Github: <a href="https://github.com/camlistore/camlistore/tree/0.9">github.com/camlistore/camlistore/tree/0.9</a></div>
</center>

<p>
Binary release, new in this release:
</p>

<center>
<div style='font-size:18pt;font-weight:bold;'>
	<a href="/dl/0.9/camlistore0.9-linux.tar.gz">Linux</a>,
	<a href="/dl/0.9/camlistore0.9-osx.tar.gz">OS X</a>,
	<a href="/dl/0.9/camlistore0.9-windows.zip">Windows</a>
</div>
</center>

<p>Please note that <a href="https://golang.org/dl/">Go 1.5 or newer</a> is now required for this release.</p>

<h2>Release stats</h2>

<p>
33 total commiters over 942 commits since <a
href="/docs/release/0.8">Camlistore 0.8</a>, including Aaron Bieber,
Aaron Boodman, Andrew Gerrand, Antonin Amand, Bill Thiede, Brad
Fitzpatrick, David Jack, Emil Hessman, Eric Drechsel, Fabian Reinartz,
Fabian Wickborn, Felix Geller, Gina White, Govert Versluis, Jingguo
Yao, Lindsey Simon, Mario Russo, Mathieu Lonjaret, Matthieu
Rakotojaona, Patrick Mezard, Robert Kroeger, Salman Aljammaz, Salmān
Aljammāz, Steven L. Speek, Tamás Gulácsi, Will Norris.
</p>

<p>Thank you!</p>

<h2>Changes in 0.9</h2>

<h3>Android</h3>
<ul>
	<li>Restrict upload by WiFI SSID.</li>
</ul>

<h3>Camget</h3>
<ul>
	<li>Do not fetch file if already exists on local disk.</li>
</ul>

<h3>Camput</h3>
<ul>
	<li>New option for <code>share</code> command: <code>-search</code>.</li>
	<li>Detect and warn when using wrong GPG key.</li>
	<li>New option for <code>file</code> command: <code>-contents_only</code>.</li>
</ul>

<h3>Camtool</h3>
<ul>
	<li>New <code>makestatic</code> command.</li>
	<li>New <code>packblobs</code> command.</li>
	<li>New option for <code>search</code> command: </code>-rawquery</code>.</li>
</ul>

<h3>Cammount</h3>
<ul>
	<li>Use VolumeName on OS X.</li>
</ul>

<h3>Devcam</h3>
<ul>
	<li>Detect and warn when outdated.</li>
	<li><code>test</code> command does check for bad imports and gofmt.</li>
	<li>New option for <code>server</code> command: <code>-wipecache</code>.</li>
	<li>New option for <code>server</code> command: <code>-memindex</code>.</li>
</ul>

<h3>Deploy</h3>
<ul>
	<li>Launcher to help deploy Camlistore on Google Cloud Platform.</li>
</ul>

<h3>Docker</h3>
<ul>
	<li><code>misc/docker/dock.go</code>: new program to generate a docker image for camlistored, as well as binaries in isolation.</li>
</ul>

<h3>Genfileembed</h3>
<ul>
	<li>New flag to generate build tags.</li>
</ul>

<h3>Images</h3>
<ul>
	<li>Optional faster resizing with djpeg (if available)</li>
	<li>Support for tiff decoding.</li>
</ul>

<h3>Importers</h3>
<ul>
	<li>New importer: pinboard.</li>
</ul>

<h3>Indexer</h3>
<ul>
	<li>Improved MySQL connection handling (switch to <code>go-mysql-driver</code>).</li>
	<li>New sorted implementation: levelDB (https://github.com/syndtr/goleveldb).</li>
	<li>Out of order reindexing finished/fixed.</li>
	<li>When indexing from images: always try a small prefix buffer first, then read full file if needed.</li>
	<li>Defined a (large) limit on key and value size for all sorted implementations.</li>
	<li>The wholeRef of a file is always indexed, for faster file stats everywhere.</li>
	<li>RDBMS-specific placeholder replacements (and table name replacements) are now cached.</li>
</ul>

<h3>Misc performance changes, bug fixes, clean-ups, etc.</h3>
<ul>
	<li><code>HTTP/2</code></li>
	<li>make.go: improvements, refactoring, and cleanup.</li>
	<li>Migration to new third_parties: <code>golang.org/x/oauth2</code>, <code>google.golang.org/cloud</code>, etc.</li>
	<li>goexif: features and fixes, then contributed upstream.</li>
	<li>Server system status is constantly refreshed over websocket.</li>
	<li>Most of the JSON maps (e.g. for server responses) should be gone in favor of annotated structs.</li>
	<li>More robust localhost detection.</li>
	<li>The setup wizard was removed.</li>
</ul>

<h3>Ports</h3>
<ul>
	<li>Solaris: Camlistore should at least build.</li>
	<li>Darwin/386: deprecated, and user is warned about it when trying to build.</li>
</ul>

<h3>Schema</h3>
<ul>
	<li>Cache last blob read when reading files -> major performance optimization.</li>
	<li>File/chunks related changes, often optimizations with blobpacked in mind.</li>
</ul>

<h3>Search</h3>
<ul>
	<li>New "Around" parameter for queries. Introduced to help web UI features.</li>
	<li>New "filename" search predicate.</li>
</ul>

<h3>Storage</h3>
<ul>
	<li>New <code>blobpacked</code> blobserver: keeps related blobs physically contiguous within zip files.</li>
	<li>Many Google Cloud Storage improvements, including using the official <a href="https://godoc.org/google.golang.org/cloud/storage"><code>google.golang.org/cloud/storage</code></a> package almost everywhere.</li>
	<li>New SubFetcher interface.</li>
	<li>New BlobStreamer interface.</li>
	<li>New WholeRefFetcher interface.</li>
	<li>New memory blobserver.</li>
</ul>

<<<<<<< HEAD
<h3>Vendoring</h3>
<ul>
	<li>With the arrival of the <a href="https://golang.org/s/go15vendor">new vendoring mechanism in Go 1.5</a> (on by default in Go 1.6), we started moving our vendored libraries from the <code>third_party</code> directory to the <code>vendor</code> directory (as is the convention for the new mechanism). This means we do not have to modify the import path of the third party packages we use anymore.</li>
	<li>In addition, we also started moving a fair number of the Camlistore packages out of the <a href="https://camlistore.org">camlistore.org</a> namespace, to independent packages under the <a href="https://go4.org">go4.org</a> namespace. The goal is to make those packages more visible and usable as they can be useful to a larger audience.</li>
=======
<h3>Travis</h3>
<ul>
	<li>We are now using <a href="https://travis-ci.org/camlistore/camlistore">Travis CI</a>, until we can rewrite our build bot based on the Go buildlet and trybots.</li>
>>>>>>> c256aeb2
</ul>

<h3>Website</h3>
<ul>
	<li>New launcher to deploy Camlistore on Google Cloud: <a href="https://camlistore.org/launch">https://camlistore.org/launch</a>.</li>
	<li>CONTRIBUTORS are generated from git log.</li>
	<li>Issue tracker has moved to github.</li>
	<li>The <code>camweb</code> binary which runs the camlistore.org website has been updated to run easily on Google Compute Engine and auto-refresh from the Camlistore source tree. This means our website should be more easily updated going forward.</li>
</ul>

<h3>Web UI</h3>
<ul>
	<li>New style: top search bar, pudgy navigation menu, vertical contextual actions sidebar.</li>
	<li>Simpler URL blobRef format: <code>/ui/<blobref></code>.</li>
	<li>Some new features:</li>
	<ul>
		<li>Improved uploading: context aware (add to an existing set), duplicate detection/prevention, better drop area, show bytes transfered.</li>
		<li>Aspects: generic attributes editor for permanode aspect. New directory aspect.</li>
		<li>Sidebar: mass tagging/deleting.</li>
		<li>Selections state is saved accross navigation.</li>
		<li>Download: view original (non-resized) item.</li>
		<li>Videos rendering.</li>
	</ul>
	<li>Pages changes:</li>
	<ul>
		<li>Improved status page, with lots more info, and restart camlistored "button".</li>
		<li>New help page: client tools configuration, and download links.</li>
		<li>New mobile auto-configuration page with QR code.</li>
		<li>New /debug/config page.</li>
	</ul>
	<li>misc:</li>
	<ul>
		<li>Piggy menu shows server errors.</li>
		<li>Left/right navigation restored.</li>
		<li>Better layout on mobile.</li>
		<li>Cleaned out most of the non-React, legacy code.</li>
	</ul>
</ul>

<h3>Wkfs</h3>
<ul>
	<li>New package that provides a filesystem abstraction layer.</li>
</ul><|MERGE_RESOLUTION|>--- conflicted
+++ resolved
@@ -201,16 +201,15 @@
 	<li>New memory blobserver.</li>
 </ul>
 
-<<<<<<< HEAD
 <h3>Vendoring</h3>
 <ul>
 	<li>With the arrival of the <a href="https://golang.org/s/go15vendor">new vendoring mechanism in Go 1.5</a> (on by default in Go 1.6), we started moving our vendored libraries from the <code>third_party</code> directory to the <code>vendor</code> directory (as is the convention for the new mechanism). This means we do not have to modify the import path of the third party packages we use anymore.</li>
 	<li>In addition, we also started moving a fair number of the Camlistore packages out of the <a href="https://camlistore.org">camlistore.org</a> namespace, to independent packages under the <a href="https://go4.org">go4.org</a> namespace. The goal is to make those packages more visible and usable as they can be useful to a larger audience.</li>
-=======
+</ul>
+
 <h3>Travis</h3>
 <ul>
 	<li>We are now using <a href="https://travis-ci.org/camlistore/camlistore">Travis CI</a>, until we can rewrite our build bot based on the Go buildlet and trybots.</li>
->>>>>>> c256aeb2
 </ul>
 
 <h3>Website</h3>
