--- conflicted
+++ resolved
@@ -8,11 +8,8 @@
 			goog.require('camlistore.IndexPage');
 		</script>
 		<link rel="stylesheet" href="blob_item.css" type="text/css">
-<<<<<<< HEAD
 		<link rel="stylesheet" href="blob_item_container.css" type="text/css">
-=======
 		<link rel="stylesheet" href="create_item.css" type="text/css">
->>>>>>> eaa22b2d
 		<link rel="stylesheet" href="index.css" type="text/css">
 	</head>
 	<body>
